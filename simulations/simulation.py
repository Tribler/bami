--- conflicted
+++ resolved
@@ -1,24 +1,8 @@
 import asyncio
-from asyncio import sleep
 import logging
 import os
 import shutil
 import time
-<<<<<<< HEAD
-from typing import Dict, Optional, Type
-
-from ipv8.configuration import ConfigBuilder
-from ipv8.messaging.interfaces.statistics_endpoint import StatisticsEndpoint
-from ipv8.taskmanager import TaskManager
-from ipv8.types import Community
-from ipv8_service import IPv8
-import yappi
-
-from common.discrete_loop import DiscreteLoop
-from common.network import SimulatedNetwork
-from common.simulation_endpoint import SimulationEndpoint
-from simulations.settings import SimulationSettings
-=======
 from asyncio import sleep, get_event_loop
 from typing import Optional
 
@@ -46,7 +30,6 @@
             delta,
             super().ez_send,
             peer, *payloads)
->>>>>>> e31fb0f2
 
 
 class BamiSimulation:
